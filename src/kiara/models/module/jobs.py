# -*- coding: utf-8 -*-

#  Copyright (c) 2021, University of Luxembourg / DHARPA project
#  Copyright (c) 2021, Markus Binsteiner
#
#  Mozilla Public License, version 2.0 (see LICENSE or https://www.mozilla.org/en-US/MPL/2.0/)

import logging
import os
import uuid
from datetime import datetime
from enum import Enum
from pydantic.fields import Field, PrivateAttr
from pydantic.main import BaseModel
from rich import box
from rich.console import RenderableType
from rich.table import Table
from typing import TYPE_CHECKING, Any, Dict, List, Mapping, Union

from kiara.exceptions import InvalidValuesException
from kiara.models import KiaraModel
from kiara.models.module.manifest import InputsManifest

if TYPE_CHECKING:
    from kiara.context import DataRegistry, Kiara
    from kiara.modules import KiaraModule


class ExecutionContext(KiaraModel):

    _kiara_model_id = "instance.execution_context"

    working_dir: str = Field(
        description="The path of the working directory.", default_factory=os.getcwd
    )
    pipeline_dir: Union[str, None] = Field(
        description="The path of the pipeline file that is being executed (if applicable)."
    )


class JobStatus(Enum):

    CREATED = "__job_created__"
    STARTED = "__job_started__"
    SUCCESS = "__job_success__"
    FAILED = "__job_failed__"


class LogMessage(BaseModel):

    timestamp: datetime = Field(
        description="The time the message was logged.", default_factory=datetime.now
    )
    log_level: int = Field(description="The log level.")
    msg: str = Field(description="The log message")


class JobLog(BaseModel):

    log: List[LogMessage] = Field(
        description="The logs for this job.", default_factory=list
    )
    percent_finished: int = Field(
        description="Describes how much of the job is finished. A negative number means the module does not support progress tracking.",
        default=-1,
    )

    def add_log(self, msg: str, log_level: int = logging.DEBUG):

        _msg = LogMessage(msg=msg, log_level=log_level)
        self.log.append(_msg)


class JobConfig(InputsManifest):

    _kiara_model_id = "instance.job_config"

    @classmethod
    def create_from_module(
        cls,
        data_registry: "DataRegistry",
        module: "KiaraModule",
        inputs: Mapping[str, Any],
    ):

        augmented = module.augment_module_inputs(inputs=inputs)

        values = data_registry.create_valuemap(
            data=augmented, schema=module.full_inputs_schema
        )
        invalid = values.check_invalid()
        if invalid:
            raise InvalidValuesException(invalid_values=invalid)

        value_ids = values.get_all_value_ids()
        return JobConfig.construct(
            module_type=module.module_type_name,
            module_config=module.config.dict(),
            inputs=value_ids,
        )

    def _retrieve_data_to_hash(self) -> Any:
        return {"manifest": self.manifest_cid, "inputs": self.inputs_cid}


class ActiveJob(KiaraModel):

    _kiara_model_id = "instance.active_job"

    job_id: uuid.UUID = Field(description="The job id.")

    job_config: JobConfig = Field(description="The job details.")
    status: JobStatus = Field(
        description="The current status of the job.", default=JobStatus.CREATED
    )
    job_log: JobLog = Field(description="The lob jog.")
    submitted: datetime = Field(
        description="When the job was submitted.", default_factory=datetime.now
    )
    started: Union[datetime, None] = Field(
        description="When the job was started.", default=None
    )
    finished: Union[datetime, None] = Field(
        description="When the job was finished.", default=None
    )
    results: Union[Dict[str, uuid.UUID], None] = Field(description="The result(s).")
    error: Union[str, None] = Field(description="Potential error message.")
    _exception: Union[Exception, None] = PrivateAttr(default=None)

    def _retrieve_id(self) -> str:
        return str(self.job_id)

    def _retrieve_data_to_hash(self) -> Any:
        return self.job_id.bytes

    @property
    def exception(self) -> Union[Exception, None]:
        return self._exception

    @property
    def runtime(self) -> Union[float, None]:

        if self.started is None or self.finished is None:
            return None

        runtime = self.finished - self.started
        return runtime.total_seconds()


class JobRuntimeDetails(BaseModel):

    # @classmethod
    # def from_manifest(
    #     cls,
    #     manifest: Manifest,
    #     inputs: Mapping[str, Value],
    #     outputs: Mapping[str, Value],
    # ):
    #
    #     return JobRecord(
    #         module_type=manifest.module_type,
    #         module_config=manifest.module_config,
    #         inputs={k: v.value_id for k, v in inputs.items()},
    #         outputs={k: v.value_id for k, v in outputs.items()},
    #     )

    job_log: JobLog = Field(description="The lob jog.")
    submitted: datetime = Field(description="When the job was submitted.")
    started: datetime = Field(description="When the job was started.")
    finished: datetime = Field(description="When the job was finished.")
    runtime: float = Field(description="The duration of the job.")


class JobRecord(JobConfig):

    _kiara_model_id = "instance.job_record"

    @classmethod
    def from_active_job(self, kiara: "Kiara", active_job: ActiveJob):

        assert active_job.status == JobStatus.SUCCESS
        assert active_job.results is not None

        job_details = JobRuntimeDetails.construct(
            job_log=active_job.job_log,
            submitted=active_job.submitted,
            started=active_job.started,  # type: ignore
            finished=active_job.finished,  # type: ignore
            runtime=active_job.runtime,  # type: ignore
        )

        inputs_data_cid = active_job.job_config.calculate_inputs_data_cid(
            data_registry=kiara.data_registry
        )

        job_record = JobRecord(
            job_id=active_job.job_id,
            module_type=active_job.job_config.module_type,
            module_config=active_job.job_config.module_config,
            inputs=active_job.job_config.inputs,
            outputs=active_job.results,
            runtime_details=job_details,
            environment_hashes=kiara.environment_registry.environment_hashes,
            inputs_data_hash=str(inputs_data_cid)
            if inputs_data_cid is not None
            else None,
        )
        return job_record

    job_id: uuid.UUID = Field(description="The globally unique id for this job.")
    environment_hashes: Mapping[str, Mapping[str, str]] = Field(
        description="Hashes for the environments this value was created in."
    )
<<<<<<< HEAD
    environments: Optional[Mapping[str, Mapping[str, Any]]] = Field(
=======
    enviroments: Union[Mapping[str, Mapping[str, Any]], None] = Field(
>>>>>>> dca2a04e
        description="Information about the environments this value was created in.",
        default=None,
    )
    inputs_data_hash: Union[str, None] = Field(
        description="A map of the hashes of this jobs inputs."
    )

    outputs: Dict[str, uuid.UUID] = Field(description="References to the job outputs.")
    runtime_details: Union[JobRuntimeDetails, None] = Field(
        description="Runtime details for the job."
    )

    _is_stored: bool = PrivateAttr(default=None)
    _outputs_hash: Union[int, None] = PrivateAttr(default=None)

    def _retrieve_data_to_hash(self) -> Any:
        return {
            "manifest": self.manifest_cid,
            "inputs": self.inputs_cid,
            "outputs": {k: v.bytes for k, v in self.outputs.items()},
        }

    def create_renderable(self, **config: Any) -> RenderableType:

        from kiara.utils.output import extract_renderable

        include = config.get("include", None)

        table = Table(show_header=False, box=box.SIMPLE)
        table.add_column("Key", style="i")
        table.add_column("Value")
        for k in self.__fields__.keys():
            if include is not None and k not in include:
                continue
            attr = getattr(self, k)
            v = extract_renderable(attr)
            table.add_row(k, v)
        return table

    # @property
    # def outputs_hash(self) -> int:
    #
    #     if self._outputs_hash is not None:
    #         return self._outputs_hash
    #
    #     obj = self.outputs
    #     h = DeepHash(obj, hasher=KIARA_HASH_FUNCTION)
    #     self._outputs_hash = h[obj]
    #     return self._outputs_hash<|MERGE_RESOLUTION|>--- conflicted
+++ resolved
@@ -211,11 +211,7 @@
     environment_hashes: Mapping[str, Mapping[str, str]] = Field(
         description="Hashes for the environments this value was created in."
     )
-<<<<<<< HEAD
-    environments: Optional[Mapping[str, Mapping[str, Any]]] = Field(
-=======
     enviroments: Union[Mapping[str, Mapping[str, Any]], None] = Field(
->>>>>>> dca2a04e
         description="Information about the environments this value was created in.",
         default=None,
     )
