# -*- coding: utf-8 -*-

#  Copyright (c) 2021, University of Luxembourg / DHARPA project
#  Copyright (c) 2021, Markus Binsteiner
#
#  Mozilla Public License, version 2.0 (see LICENSE or https://www.mozilla.org/en-US/MPL/2.0/)

import abc
import atexit
import hashlib
import logging
import orjson
import os
import tempfile
import uuid
from humanfriendly import format_size
from multiformats import CID, multihash
from multiformats.multihash import Multihash
from multiformats.varint import BytesLike
from pydantic import BaseModel, Extra, PrivateAttr, root_validator
from pydantic.fields import Field
from rich import box
from rich.console import Group, RenderableType
from rich.rule import Rule
from rich.syntax import Syntax
from rich.table import Table
from typing import (
    TYPE_CHECKING,
    Any,
    Dict,
    Iterable,
    List,
    Literal,
    Mapping,
    MutableMapping,
    Union,
    Sequence,
    Set,
    Union,
)

from kiara.defaults import (
    NO_MODULE_TYPE,
    NO_SERIALIZATION_MARKER,
    VOID_KIARA_ID,
    SpecialValue,
)
from kiara.exceptions import InvalidValuesException
from kiara.models import KiaraModel
from kiara.models.module.manifest import InputsManifest, Manifest
from kiara.models.python_class import PythonClass
from kiara.models.values import ValueStatus
from kiara.models.values.value_schema import ValueSchema
from kiara.utils import StringYAML, is_debug, orjson_dumps
from kiara.utils.hashing import create_cid_digest

log = logging.getLogger("kiara")
yaml = StringYAML()

if TYPE_CHECKING:
    from kiara.context import Kiara
    from kiara.data_types import DataType
    from kiara.models.values.info import ValueInfo
    from kiara.registries.data import DataRegistry


class SerializedChunks(BaseModel, abc.ABC):
    class Config:
        json_loads = orjson.loads
        json_dumps = orjson_dumps
        extra = Extra.forbid

    _size_cache: Union[int, None] = PrivateAttr(default=None)
    _hashes_cache: Dict[str, Sequence[CID]] = PrivateAttr(default_factory=dict)

    @abc.abstractmethod
    def get_chunks(
        self, as_files: Union[bool, str, Sequence[str]] = True, symlink_ok: bool = True
    ) -> Iterable[Union[str, BytesLike]]:
        """Retrieve the chunks belonging to this data instance.

        If 'as_file' is False, return the data as bytes. If set to 'True' store it to an arbitrary location (or use
        an existing one), and return the path to that file. If 'as_file' is a string, write the data (bytes) into
        a new file using the string as path. If 'symlink_ok' is set to True, symlinking an existing file to the value of
        'as_file' is also ok, otherwise copy the content.
        """

    @abc.abstractmethod
    def get_number_of_chunks(self) -> int:
        pass

    @abc.abstractmethod
    def _get_size(self) -> int:
        pass

    @abc.abstractmethod
    def _create_cids(self, hash_codec: str) -> Sequence[CID]:
        pass

    def get_size(self) -> int:

        if self._size_cache is None:
            self._size_cache = self._get_size()
        return self._size_cache

    def get_cids(self, hash_codec: str) -> Sequence[CID]:

        if self._hashes_cache.get(hash_codec, None) is None:
            self._hashes_cache[hash_codec] = self._create_cids(hash_codec=hash_codec)
        return self._hashes_cache[hash_codec]

    def _store_bytes_to_file(
        self, chunks: Iterable[bytes], file: Union[str, None] = None
    ) -> str:
        "Utility method to store bytes to a file."

        if file is None:
            file_desc, file = tempfile.mkstemp()

            def del_temp_file():
                os.remove(file)

            atexit.register(del_temp_file)

        else:
            if os.path.exists(file):
                raise Exception(f"Can't write to file, file exists: {file}")
            file_desc = os.open(file, 0o600)

        with os.fdopen(file_desc, "wb") as tmp:
            for chunk in chunks:
                tmp.write(chunk)

        return file

    def _read_bytes_from_file(self, file: str) -> bytes:

        with open(file, "rb") as f:
            content = f.read()

        return content

    # @property
    # def data_hashes(self) -> Iterable[bytes]:
    #
    #     if self._hash_cache is not None:
    #         return self._hash_cache
    #
    #     result = []
    #     size = 0
    #     for chunk in self.get_chunks():
    #         _hash = multihash.digest(chunk, self.codec)
    #         size = size + len(chunk)
    #         result.append(_hash)
    #
    #     if self._size_cache is None:
    #         self._size_cache = size
    #     else:
    #         assert self._size_cache == size
    #
    #     self._hash_cache = result
    #     return self._hash_cache

    # @property
    # def data_size(self) -> int:
    #
    #     if self._size_cache is not None:
    #         return self._size_cache
    #
    #     size = 0
    #     for chunk in self.get_chunks():
    #         size = size + len(chunk)
    #
    #     self._size_cache = size
    #     return self._size_cache


class SerializedPreStoreChunks(SerializedChunks):

    codec: str = Field(
        description="The codec used to encode the chunks in this model. Using the [multicodecs](https://github.com/multiformats/multicodec) codec table."
    )

    def _create_cid_from_chunk(self, chunk: bytes, hash_codec: str) -> CID:

        multihash = Multihash(codec=hash_codec)
        hash = multihash.digest(chunk)
        return create_cid_digest(digest=hash, codec=self.codec)

    def _create_cid_from_file(self, file: str, hash_codec: str) -> CID:

        assert hash_codec == "sha2-256"

        hash_func = hashlib.sha256
        file_hash = hash_func()

        CHUNK_SIZE = 65536
        with open(file, "rb") as f:
            fb = f.read(CHUNK_SIZE)
            while len(fb) > 0:
                file_hash.update(fb)
                fb = f.read(CHUNK_SIZE)

        wrapped = multihash.wrap(file_hash.digest(), "sha2-256")
        return create_cid_digest(digest=wrapped, codec=self.codec)


class SerializedBytes(SerializedPreStoreChunks):

    type: Literal["chunk"] = "chunk"
    chunk: bytes = Field(description="A byte-array")

    def get_chunks(
        self, as_files: Union[bool, str, Sequence[str]] = True, symlink_ok: bool = True
    ) -> Iterable[Union[str, BytesLike]]:

        if as_files is False:
            return [self.chunk]
        else:
            if as_files is True:
                file = None
            elif isinstance(as_files, str):
                file = as_files
            else:
                assert len(as_files) == 1
                file = as_files[0]
            path = self._store_bytes_to_file([self.chunk], file=file)
            return path

    def get_number_of_chunks(self) -> int:
        return 1

    def _get_size(self) -> int:
        return len(self.chunk)

    def _create_cids(self, hash_codec: str) -> Sequence[CID]:
        return [self._create_cid_from_chunk(self.chunk, hash_codec=hash_codec)]


class SerializedListOfBytes(SerializedPreStoreChunks):

    type: Literal["chunks"] = "chunks"
    chunks: List[bytes] = Field(description="A list of byte arrays.")

    def get_chunks(
        self, as_files: Union[bool, str, Sequence[str]] = True, symlink_ok: bool = True
    ) -> Iterable[Union[str, BytesLike]]:
        if as_files is False:
            return self.chunks
        else:
            if as_files is None or as_files is True or isinstance(as_files, str):
                # means we write all the chunks into one file
                file = None if as_files is True else as_files
                path = self._store_bytes_to_file(self.chunks, file=file)
                return [path]
            else:
                assert len(as_files) == self.get_number_of_chunks()
                result = []
                for idx, chunk in enumerate(self.chunks):
                    _file = as_files[idx]
                    path = self._store_bytes_to_file([chunk], file=_file)
                    result.append(path)
                return result

    def get_number_of_chunks(self) -> int:
        return len(self.chunks)

    def _get_size(self) -> int:
        size = 0
        for chunk in self.chunks:
            size = size + len(chunk)
        return size

    def _create_cids(self, hash_codec: str) -> Sequence[CID]:
        return [
            self._create_cid_from_chunk(chunk, hash_codec=hash_codec)
            for chunk in self.chunks
        ]


class SerializedFile(SerializedPreStoreChunks):

    type: Literal["file"] = "file"
    file: str = Field(description="A path to a file containing the serialized data.")

    def get_chunks(
        self, as_files: Union[bool, str, Sequence[str]] = True, symlink_ok: bool = True
    ) -> Iterable[Union[str, BytesLike]]:

        if as_files is False:
            chunk = self._read_bytes_from_file(self.file)
            return [chunk]
        else:
            if as_files is True:
                return [self.file]
            else:
                if isinstance(as_files, str):
                    file = as_files
                else:
                    assert len(as_files) == 1
                    file = as_files[0]
                if os.path.exists(file):
                    raise Exception(f"Can't write to file '{file}': file exists.")
                if symlink_ok:
                    os.symlink(self.file, file)
                    return [file]
                else:
                    raise NotImplementedError()

    def get_number_of_chunks(self) -> int:
        return 1

    def _get_size(self) -> int:
        return os.path.getsize(os.path.realpath(self.file))

    def _create_cids(self, hash_codec: str) -> Sequence[CID]:
        return [self._create_cid_from_file(self.file, hash_codec=hash_codec)]


class SerializedFiles(SerializedPreStoreChunks):

    type: Literal["files"] = "files"
    files: List[str] = Field(
        description="A list of strings, pointing to files containing parts of the serialized data."
    )

    def get_chunks(
        self, as_files: Union[bool, str, Sequence[str]] = True, symlink_ok: bool = True
    ) -> Iterable[Union[str, BytesLike]]:
        raise NotImplementedError()

    def get_number_of_chunks(self) -> int:
        return len(self.files)

    def _get_size(self) -> int:

        size = 0
        for file in self.files:
            size = size + os.path.getsize(os.path.realpath(file))
        return size

    def _create_cids(self, hash_codec: str) -> Sequence[CID]:
        return [
            self._create_cid_from_file(file, hash_codec=hash_codec)
            for file in self.files
        ]


class SerializedInlineJson(SerializedPreStoreChunks):

    type: Literal["inline-json"] = "inline-json"
    inline_data: Any = Field(
        description="Data that will not be stored externally, but inline in the containing model. This should only contain data types that can be serialized reliably using json (scalars, etc.)."
    )
    _json_cache: Union[bytes, None] = PrivateAttr(default=None)

    def as_json(self) -> bytes:
        assert self.inline_data is not None
        if self._json_cache is None:
            self._json_cache = orjson.dumps(
                self.inline_data,
                option=orjson.OPT_NON_STR_KEYS,
            )
        return self._json_cache

    def get_chunks(
        self, as_files: Union[bool, str, Sequence[str]] = True, symlink_ok: bool = True
    ) -> Iterable[Union[str, BytesLike]]:

        if as_files is False:
            return [self.as_json()]
        else:
            raise NotImplementedError()

    def get_number_of_chunks(self) -> int:
        return 1

    def _get_size(self) -> int:
        return len(self.as_json())

    def _create_cids(self, hash_codec: str) -> Sequence[CID]:
        return [self._create_cid_from_chunk(self.as_json(), hash_codec=hash_codec)]


class SerializedChunkIDs(SerializedChunks):

    type: Literal["chunk-ids"] = "chunk-ids"
    chunk_id_list: List[str] = Field(
        description="A list of chunk ids, which will be resolved via the attached data registry."
    )
    archive_id: Union[uuid.UUID, None] = Field(
        description="The preferred data archive to get the chunks from."
    )
    size: int = Field(description="The size of all chunks combined.")
    _data_registry: "DataRegistry" = PrivateAttr(default=None)

    def get_chunks(
        self, as_files: Union[bool, str, Sequence[str]] = True, symlink_ok: bool = True
    ) -> Iterable[Union[str, BytesLike]]:

        if isinstance(as_files, (bool, str)):
            return (
                self._data_registry.retrieve_chunk(
                    chunk_id=chunk,
                    archive_id=self.archive_id,
                    as_file=as_files,
                    symlink_ok=symlink_ok,
                )
                for chunk in self.chunk_id_list
            )
        else:
            result = []
            for idx, chunk_id in enumerate(self.chunk_id_list):
                file = as_files[idx]
                self._data_registry.retrieve_chunk(
                    chunk_id=chunk_id,
                    archive_id=self.archive_id,
                    as_file=file,
                    symlink_ok=symlink_ok,
                )
                result.append(file)
            return result

    def get_number_of_chunks(self) -> int:
        return len(self.chunk_id_list)

    def _get_size(self) -> int:
        return self.size

    def _create_cids(self, hash_codec: str) -> Sequence[CID]:

        result = []
        for chunk_id in self.chunk_id_list:
            cid = CID.decode(chunk_id)
            result.append(cid)

        return result


SERIALIZE_TYPES = {
    "chunk": SerializedBytes,
    "chunks": SerializedListOfBytes,
    "file": SerializedFile,
    "files": SerializedFiles,
    "inline-json": SerializedInlineJson,
    "chunk-ids": SerializedChunkIDs,
}


class SerializationMetadata(KiaraModel):

    _kiara_model_id = "metadata.serialized_data"

    environment: Mapping[str, int] = Field(
        description="Hash(es) for the environments the value was created/serialized.",
        default_factory=dict,
    )
    deserialize: Mapping[str, Manifest] = Field(
        description="Suggested manifest configs to use to de-serialize the data.",
        default_factory=dict,
    )


class SerializedData(KiaraModel):

    data_type: str = Field(
        description="The name of the data type for this serialized value."
    )
    data_type_config: Mapping[str, Any] = Field(
        description="The (optional) config for the data type for this serialized value.",
        default_factory=dict,
    )
    serialization_profile: str = Field(
        description="An identifying name for the serialization method used."
    )
    metadata: SerializationMetadata = Field(
        description="Optional metadata describing aspects of the serialization used.",
        default_factory=dict,
    )

    hash_codec: str = Field(
        description="The codec used to hash the value.", default="sha2-256"
    )
    _cids_cache: Dict[str, Sequence[CID]] = PrivateAttr(default_factory=dict)

    _cached_data_size: Union[int, None] = PrivateAttr(default=None)
    _cached_dag: Union[Dict[str, Sequence[CID]], None] = PrivateAttr(default=None)
    # _cached_cid: Optional[CID] = PrivateAttr(default=None)

    def _retrieve_data_to_hash(self) -> Any:

        return self.dag

    @property
    def data_size(self) -> int:
        if self._cached_data_size is not None:
            return self._cached_data_size

        size = 0
        for k in self.get_keys():
            model = self.get_serialized_data(k)
            size = size + model.get_size()
        self._cached_data_size = size
        return self._cached_data_size

    @abc.abstractmethod
    def get_keys(self) -> Iterable[str]:
        pass

    @abc.abstractmethod
    def get_serialized_data(self, key: str) -> SerializedChunks:
        pass

    # @property
    # def cid(self) -> CID:
    #
    #     if self._cached_cid is not None:
    #         return self._cached_cid
    #
    #     # TODO: check whether that is correect, or whether it needs another wrapping in an 'identity' type
    #     codec = multicodec.get("dag-cbor")
    #
    #     hash_func = Multihash(codec=self.hash_codec).digest
    #     hash = hash_func(self.dag)
    #     cid = create_cid_digest(codec, hash)
    #     self._cached_cid = cid
    #
    #     return self._cached_cid

    def get_cids_for_key(self, key) -> Sequence[CID]:

        if key in self._cids_cache.keys():
            return self._cids_cache[key]

        model = self.get_serialized_data(key)
        self._cids_cache[key] = model.get_cids(hash_codec=self.hash_codec)
        return self._cids_cache[key]

    @property
    def dag(self) -> Mapping[str, Sequence[CID]]:

        if self._cached_dag is not None:
            return self._cached_dag

        dag: Dict[str, Sequence[CID]] = {}
        for key in self.get_keys():
            dag[key] = self.get_cids_for_key(key)

        self._cached_dag = dag
        return self._cached_dag


class SerializationResult(SerializedData):

    _kiara_model_id = "instance.serialization_result"

    data: Dict[
        str,
        Union[
            SerializedBytes,
            SerializedListOfBytes,
            SerializedFile,
            SerializedFiles,
            SerializedInlineJson,
        ],
    ] = Field(
        description="One or several byte arrays representing the serialized state of the value."
    )

    def get_keys(self) -> Iterable[str]:
        return self.data.keys()

    def get_serialized_data(self, key: str) -> SerializedChunks:
        return self.data[key]

    @root_validator(pre=True)
    def validate_data(cls, values):

        codec = values.get("codec", None)
        if codec is None:
            codec = "sha2-256"
            values["hash_codec"] = codec

        v = values.get("data")
        assert isinstance(v, Mapping)

        result = {}
        for field_name, data in v.items():
            if isinstance(data, SerializedChunks):
                result[field_name] = data
            elif isinstance(data, Mapping):
                s_type = data.get("type", None)
                if not s_type:
                    raise ValueError(
                        f"Invalid serialized data config, missing 'type' key: {data}"
                    )

                if s_type not in SERIALIZE_TYPES.keys():
                    raise ValueError(
                        f"Invalid serialized data type '{s_type}'. Allowed types: {', '.join(SERIALIZE_TYPES.keys())}"
                    )

                assert s_type != "chunk-ids"
                cls = SERIALIZE_TYPES[s_type]
                result[field_name] = cls(**data)

        values["data"] = result
        return values

    def create_renderable(self, **config: Any) -> RenderableType:

        table = Table(show_header=False, box=box.SIMPLE)
        table.add_column("key")
        table.add_column("value")
        table.add_row("data_type", self.data_type)
        _config = Syntax(
            orjson_dumps(self.data_type_config), "json", background_color="default"
        )
        table.add_row("data_type_config", _config)

        data_fields = {}
        for field, model in self.data.items():
            data_fields[field] = {"type": model.type}
        data_json = Syntax(
            orjson_dumps(data_fields), "json", background_color="default"
        )
        table.add_row("data", data_json)
        table.add_row("size", str(self.data_size))
        table.add_row("hash", self.instance_id)

        return table

    def __repr__(self):

        return f"{self.__class__.__name__}(type={self.data_type} size={self.data_size})"

    def __str__(self):
        return self.__repr__()


class PersistedData(SerializedData):

    _kiara_model_id = "instance.persisted_data"

    archive_id: uuid.UUID = Field(
        description="The id of the store that persisted the data."
    )
    chunk_id_map: Mapping[str, SerializedChunkIDs] = Field(
        description="Reference-ids that resolve to the values' serialized chunks."
    )

    def get_keys(self) -> Iterable[str]:
        return self.chunk_id_map.keys()

    def get_serialized_data(self, key: str) -> SerializedChunks:
        return self.chunk_id_map[key]


# class LoadConfig(Manifest):
#
#     inputs: Mapping[str, PersistedData] = Field(
#         description="A map translating from input field name to alias (key) in bytes_structure."
#     )
#     output_name: str = Field(
#         description="The name of the field that contains the persisted value details."
#     )
#
#     def _retrieve_data_to_hash(self) -> Any:
#         return self.dict()
#
#     def __repr__(self):
#
#         return f"{self.__class__.__name__}(module_type={self.module_type}, output_name={self.output_name})"
#
#     def __str__(self):
#         return self.__repr__()


class ValuePedigree(InputsManifest):

    _kiara_model_id = "instance.value_pedigree"

    kiara_id: uuid.UUID = Field(
        description="The id of the kiara context a value was created in."
    )
    environments: Dict[str, str] = Field(
        description="References to the runtime environment details a value was created in."
    )

    def _retrieve_data_to_hash(self) -> Any:
        return {
            "manifest": self.manifest_cid,
            "inputs": self.inputs_cid,
            "environments": self.environments,
        }

    def __repr__(self):
        return f"ValuePedigree(module_type={self.module_type}, inputs=[{', '.join(self.inputs.keys())}], instance_id={self.instance_id})"

    def __str__(self):
        return self.__repr__()


class ValueDetails(KiaraModel):
    """A wrapper class that manages and retieves value data and its details."""

    _kiara_model_id = "instance.value_details"

    value_id: uuid.UUID = Field(description="The id of the value.")

    kiara_id: uuid.UUID = Field(
        description="The id of the kiara context this value belongs to."
    )

    value_schema: ValueSchema = Field(
        description="The schema that was used for this Value."
    )

    value_status: ValueStatus = Field(description="The set/unset status of this value.")
    value_size: int = Field(description="The size of this value, in bytes.")
    value_hash: str = Field(description="The hash of this value.")
    pedigree: ValuePedigree = Field(
        description="Information about the module and inputs that went into creating this value."
    )
    pedigree_output_name: str = Field(
        description="The output name that produced this value (using the manifest inside the pedigree)."
    )
    data_type_class: PythonClass = Field(
        description="The python class that is associtated with this model."
    )

    def _retrieve_id(self) -> str:
        return str(self.value_id)

    def _retrieve_data_to_hash(self) -> Any:
        return {
            "value_type": self.value_schema.type,
            "value_hash": self.value_hash,
            "value_size": self.value_size,
        }

    @property
    def data_type_name(self) -> str:
        return self.value_schema.type

    @property
    def data_type_config(self) -> Mapping[str, Any]:
        return self.value_schema.type_config

    @property
    def is_optional(self) -> bool:
        return self.value_schema.optional

    @property
    def is_valid(self) -> bool:
        """Check whether the current value is valid"""

        if self.is_optional:
            return True
        else:
            return self.value_status == ValueStatus.SET

    @property
    def is_set(self) -> bool:
        return self.value_status in [ValueStatus.SET, ValueStatus.DEFAULT]

    @property
    def value_status_string(self) -> str:
        """Print a human readable short description of this values status."""

        if self.value_status == ValueStatus.DEFAULT:
            return "set (default)"
        elif self.value_status == ValueStatus.SET:
            return "set"
        elif self.value_status == ValueStatus.NONE:
            result = "no value"
        elif self.value_status == ValueStatus.NOT_SET:
            result = "not set"
        else:
            raise Exception(
                f"Invalid internal status of value '{self.value_id}'. This is most likely a bug."
            )

        if self.is_optional:
            result = f"{result} (not required)"
        return result

    def __repr__(self):

        return f"{self.__class__.__name__}(id={self.value_id}, type={self.data_type_name}, status={self.value_status.value})"

    def __str__(self):

        return self.__repr__()


class Value(ValueDetails):

    _kiara_model_id = "instance.value"

    _value_data: Any = PrivateAttr(default=SpecialValue.NOT_SET)
    _serialized_data: Union[None, str, SerializedData] = PrivateAttr(default=None)
    _data_retrieved: bool = PrivateAttr(default=False)
    _data_registry: "DataRegistry" = PrivateAttr(default=None)
    _data_type: "DataType" = PrivateAttr(default=None)
    _is_stored: bool = PrivateAttr(default=False)
    _cached_properties: Union["ValueMap", None] = PrivateAttr(default=None)

    environment_hashes: Mapping[str, Mapping[str, str]] = Field(
        description="Hashes for the environments this value was created in."
    )
<<<<<<< HEAD
    environments: Optional[Mapping[str, Mapping[str, Any]]] = Field(
=======
    enviroments: Union[Mapping[str, Mapping[str, Any]], None] = Field(
>>>>>>> dca2a04e
        description="Information about the environments this value was created in.",
        default=None,
    )
    property_links: Mapping[str, uuid.UUID] = Field(
        description="Links to values that are properties of this value.",
        default_factory=dict,
    )
    destiny_backlinks: Mapping[uuid.UUID, str] = Field(
        description="Backlinks to values that this value acts as destiny/or property for.",
        default_factory=dict,
    )

    def add_property(
        self,
        value_id: Union[uuid.UUID, "Value"],
        property_path: str,
        add_origin_to_property_value: bool = True,
    ):

        value = None
        try:
            value_temp = value
            value_id = value_id.value_id  # type: ignore
            value = value_temp
        except Exception:
            # in case a Value object was provided
            pass
        finally:
            del value_temp

        if add_origin_to_property_value:
            if value is None:
                value = self._data_registry.get_value(value_id=value_id)  # type: ignore

            if value._is_stored:
                raise Exception(
                    f"Can't add property to value '{self.value_id}': referenced value '{value.value_id}' already locked, so it's not possible to add the property backlink (as requested)."
                )

        assert value is not None

        if self._is_stored:
            raise Exception(
                f"Can't add property to value '{self.value_id}': value already locked."
            )

        if property_path in self.property_links.keys():
            raise Exception(
                f"Can't add property to value '{self.value_id}': property '{property_path}' already set."
            )

        self.property_links[property_path] = value_id  # type: ignore

        if add_origin_to_property_value:
            value.add_destiny_details(
                value_id=self.value_id, destiny_alias=property_path
            )

        self._cached_properties = None

    def add_destiny_details(self, value_id: uuid.UUID, destiny_alias: str):

        if self._is_stored:
            raise Exception(
                f"Can't set destiny_refs to value '{self.value_id}': value already locked."
            )

        self.destiny_backlinks[value_id] = destiny_alias  # type: ignore

    @property
    def is_serializable(self) -> bool:

        try:
            if self._serialized_data == NO_SERIALIZATION_MARKER:
                return False
            self.serialized_data
            return True
        except Exception:
            pass

        return False

    @property
    def serialized_data(self) -> SerializedData:

        # if not self.is_set:
        #     raise Exception(f"Can't retrieve serialized data: value not set.")

        if self._serialized_data is not None:
            if isinstance(self._serialized_data, str):
                raise Exception(
                    f"Data type '{self.data_type_name}' does not support serializing: {self._serialized_data}"
                )

            return self._serialized_data

        self._serialized_data = self._data_registry.retrieve_persisted_value_details(
            self.value_id
        )
        return self._serialized_data

    @property
    def data(self) -> Any:
        if not self.is_initialized:
            raise Exception(
                f"Can't retrieve data for value '{self.value_id}': value not initialized yet. This is most likely a bug."
            )
        return self._retrieve_data()

    def _retrieve_data(self) -> Any:

        if self._value_data is not SpecialValue.NOT_SET:
            return self._value_data

        if self.value_status in [ValueStatus.NOT_SET, ValueStatus.NONE]:
            self._value_data = None
            return self._value_data
        elif self.value_status not in [ValueStatus.SET, ValueStatus.DEFAULT]:
            raise Exception(f"Invalid internal state of value '{self.value_id}'.")

        retrieved = self._data_registry.retrieve_value_data(value=self)

        if retrieved is None or isinstance(retrieved, SpecialValue):
            raise Exception(
                f"Can't set value data, invalid data type: {type(retrieved)}"
            )

        self._value_data = retrieved
        self._data_retrieved = True
        return self._value_data

    # def retrieve_load_config(self) -> Optional[LoadConfig]:
    #     return self._data_registry.retrieve_persisted_value_details(
    #         value_id=self.value_id
    #     )

    def __repr__(self):

        return f"{self.__class__.__name__}(id={self.value_id}, type={self.data_type_name}, status={self.value_status.value}, initialized={self.is_initialized} optional={self.value_schema.optional})"

    def _set_registry(self, data_registry: "DataRegistry") -> None:
        self._data_registry = data_registry

    @property
    def is_initialized(self) -> bool:
        result = not self.is_set or self._data_registry is not None
        return result

    @property
    def is_stored(self) -> bool:
        return self._is_stored

    @property
    def data_type(self) -> "DataType":

        if self._data_type is not None:
            return self._data_type

        cls = self.data_type_class.get_class()
        self._data_type = cls(**self.value_schema.type_config)
        return self._data_type

    @property
    def property_values(self) -> "ValueMap":

        if self._cached_properties is not None:
            return self._cached_properties

        self._cached_properties = self._data_registry.load_values(self.property_links)
        return self._cached_properties

    @property
    def property_names(self) -> Iterable[str]:
        return self.property_links.keys()

    def get_property_value(self, property_key) -> "Value":

        if property_key not in self.property_links.keys():
            raise Exception(
                f"Value '{self.value_id}' has no property with key '{property_key}."
            )

        return self._data_registry.get_value(self.property_links[property_key])

    def get_property_data(self, property_key: str) -> Any:

        return self.get_property_value(property_key=property_key).data

    def lookup_self_aliases(self) -> Set[str]:

        if not self._data_registry:
            raise Exception(
                f"Can't lookup aliases for value '{self.value_id}': data registry not set (yet)."
            )

        return self._data_registry.lookup_aliases(self)

    def create_info(self) -> "ValueInfo":

        if not self._data_registry:
            raise Exception(
                f"Can't create info object for value '{self.value_id}': data registry not set (yet)."
            )

        return self._data_registry.create_value_info(value=self.value_id)

    def create_renderable(self, **render_config: Any) -> RenderableType:

        from kiara.utils.output import extract_renderable

        show_pedigree = render_config.get("show_pedigree", False)
        show_lineage = render_config.get("show_lineage", False)
        show_properties = render_config.get("show_properties", False)
        show_destinies = render_config.get("show_destinies", False)
        show_destiny_backlinks = render_config.get("show_destiny_backlinks", False)
        show_data = render_config.get("show_data_preview", False)
        show_serialized = render_config.get("show_serialized", False)
        show_env_data_hashes = render_config.get("show_environment_hashes", False)
        show_env_data = render_config.get("show_environment_data", False)

        ignore_fields = render_config.get("ignore_fields", [])

        table = Table(show_header=False, box=box.SIMPLE)
        table.add_column("Key", style="i")
        table.add_column("Value")

        if "value_id" not in ignore_fields:
            table.add_row("value_id", str(self.value_id))
        if "aliases" not in ignore_fields:
            if hasattr(self, "aliases"):
                if not self.aliases:  # type: ignore
                    aliases_str = "-- n/a --"
                else:
                    aliases_str = ", ".join(self.aliases)  # type: ignore
                table.add_row("aliases", aliases_str)
        if "kiara_id" not in ignore_fields:
            table.add_row("kiara_id", str(self.kiara_id))
        table.add_row("", "")
        table.add_row("", Rule())
        for k in sorted(self.__fields__.keys()):

            if (
                k
                in [
                    "serialized",
                    "value_id",
                    "aliases",
                    "kiara_id",
                    "environments",
                    "environment_hashes",
                ]
                or k in ignore_fields
            ):
                continue

            attr = getattr(self, k)
            if k in ["pedigree_output_name", "pedigree"]:
                continue

            elif k == "value_status":
                v = f"[i]-- {attr.value} --[/i]"
            elif k == "value_size":
                v = format_size(attr)
            else:
                v = extract_renderable(attr)

            table.add_row(k, v)

        if (
            show_pedigree
            or show_lineage
            or show_serialized
            or show_properties
            or show_destinies
            or show_destiny_backlinks
            or show_env_data_hashes
            or show_env_data
        ):
            table.add_row("", "")
            table.add_row("", Rule())
            table.add_row("", "")

        if show_pedigree:
            pedigree = getattr(self, "pedigree")

            if pedigree == ORPHAN:
                v = "[i]-- external data --[/i]"
                pedigree_output_name: Union[Any, None] = None
            else:
                v = extract_renderable(pedigree)
                pedigree_output_name = getattr(self, "pedigree_output_name")

            row = ["pedigree", v]
            table.add_row(*row)
            if pedigree_output_name:
                row = ["pedigree_output_name", pedigree_output_name]
                table.add_row(*row)

        if show_lineage:
            from kiara.models.values.lineage import ValueLineage

            vl = ValueLineage(kiara=self._data_registry._kiara, value=self)
            table.add_row("lineage", vl.create_renderable(include_ids=True))

        if show_serialized:
            serialized = self._data_registry.retrieve_persisted_value_details(
                self.value_id
            )
            table.add_row("serialized", serialized.create_renderable())

        if show_env_data_hashes:
            env_hashes = Syntax(
                orjson_dumps(self.environment_hashes, option=orjson.OPT_INDENT_2),
                "json",
                background_color="default",
            )
            table.add_row("environment_hashes", env_hashes)

        if show_env_data:
            raise NotImplementedError()

        if show_properties:
            if not self.property_links:
                table.add_row("properties", "{}")
            else:
                properties = self._data_registry.load_values(self.property_links)
                pr = properties.create_renderable(show_header=False)
                table.add_row("properties", pr)

        if hasattr(self, "destiny_links") and show_destinies:
            if not self.destiny_links:  # type: ignore
                table.add_row("destinies", "{}")
            else:
                destinies = self._data_registry.load_values(self.destiny_links)  # type: ignore
                dr = destinies.create_renderable(show_header=False)
                table.add_row("destinies", dr)

        if show_destiny_backlinks:
            if not self.destiny_backlinks:
                table.add_row("destiny backlinks", "{}")
            else:
                destiny_items: List[Any] = []
                for v_id, alias in self.destiny_backlinks.items():
                    destiny_items.append(Rule())
                    destiny_items.append(
                        f"[b]Value: [i]{v_id}[/i] (destiny alias: {alias})[/b]"
                    )
                    rendered = self._data_registry.pretty_print_data(
                        value_id=v_id, **render_config
                    )
                    destiny_items.append(rendered)
                table.add_row("destiny backlinks", Group(*destiny_items))

        if show_data:
            rendered = self._data_registry.pretty_print_data(
                self.value_id, target_type="terminal_renderable"
            )
            table.add_row("", "")
            table.add_row("", Rule())
            table.add_row("data preview", rendered)

        return table


class UnloadableData(KiaraModel):
    """A special 'marker' model, indicating that the data of value can't be loaded.

    In most cases, the reason this happens is because the current kiara context is missing some value types and/or modules."""

    _kiara_model_id = "instance.unloadable_data"

    value: Value = Field(description="A reference to the value.")

    def _retrieve_id(self) -> str:
        return self.value.instance_id

    def _retrieve_data_to_hash(self) -> Any:
        return self.value.value_id.bytes


class ValueMap(KiaraModel, MutableMapping[str, Value]):  # type: ignore

    values_schema: Dict[str, ValueSchema] = Field(
        description="The schemas for all the values in this set."
    )

    @property
    def field_names(self) -> Iterable[str]:
        return sorted(self.values_schema.keys())

    @abc.abstractmethod
    def get_value_obj(self, field_name: str) -> Value:
        pass

    @property
    def all_items_valid(self) -> bool:
        for field_name in self.values_schema.keys():
            item = self.get_value_obj(field_name)
            if not item.is_valid:
                return False
        return True

    def _retrieve_data_to_hash(self) -> Any:
        return {
            k: self.get_value_obj(k).instance_cid for k in self.values_schema.keys()
        }

    def check_invalid(self) -> Dict[str, str]:
        """Check whether the value set is invalid, if it is, return a description of what's wrong."""

        invalid: Dict[str, str] = {}
        for field_name in self.values_schema.keys():
            item = self.get_value_obj(field_name)
            field_schema = self.values_schema[field_name]
            if not field_schema.optional:
                msg: Union[str, None] = None
                if not item.value_status == ValueStatus.SET:

                    item_schema = self.values_schema[field_name]
                    if item_schema.is_required():

                        if not item.is_set:
                            msg = "not set"
                        elif item.value_status == ValueStatus.NONE:
                            msg = "no value"
                if msg:
                    invalid[field_name] = msg

        return invalid

    def get_value_data_for_fields(
        self, *field_names: str, raise_exception_when_unset: bool = False
    ) -> Dict[str, Any]:
        """Return the data for a one or several fields of this ValueMap.

        If a value is unset, by default 'None' is returned for it. Unless 'raise_exception_when_unset' is set to 'True',
        in which case an Exception will be raised (obviously).
        """

        if raise_exception_when_unset:
            unset: List[str] = []
            for k in field_names:
                v = self.get_value_obj(k)
                if not v.is_set:
                    if raise_exception_when_unset:
                        unset.append(k)
            if unset:
                raise Exception(
                    f"Can't get data for fields, one or several of the requested fields are not set yet: {', '.join(unset)}."
                )

        result: Dict[str, Any] = {}
        for k in field_names:
            v = self.get_value_obj(k)
            if not v.is_set:
                result[k] = None
            else:
                result[k] = v.data
        return result

    def get_value_data(
        self, field_name: str, raise_exception_when_unset: bool = False
    ) -> Any:
        return self.get_value_data_for_fields(
            field_name, raise_exception_when_unset=raise_exception_when_unset
        )[field_name]

    def get_all_value_ids(self) -> Dict[str, uuid.UUID]:
        return {k: self.get_value_obj(k).value_id for k in self.field_names}

    def get_all_value_data(
        self, raise_exception_when_unset: bool = False
    ) -> Dict[str, Any]:
        return self.get_value_data_for_fields(
            *self.field_names,
            raise_exception_when_unset=raise_exception_when_unset,
        )

    def set_values(self, **values) -> None:

        for k, v in values.items():
            self.set_value(k, v)

    def set_value(self, field_name: str, data: Any) -> None:
        raise Exception(
            f"The value set implementation '{self.__class__.__name__}' is read-only, and does not support the setting or changing of values."
        )

    def __getitem__(self, item: str) -> Value:

        return self.get_value_obj(item)

    def __setitem__(self, key: str, value):

        raise NotImplementedError()
        # self.set_value(key, value)

    def __delitem__(self, key: str):

        raise Exception(f"Removing items not supported: {key}")

    def __iter__(self):
        return iter(self.field_names)

    def __len__(self):
        return len(list(self.values_schema))

    def __repr__(self):
        return f"{self.__class__.__name__}(field_names={self.field_names})"

    def __str__(self):
        return self.__repr__()

    def create_invalid_renderable(self, **config) -> Union[RenderableType, None]:

        inv = self.check_invalid()
        if not inv:
            return None

        table = Table(show_header=False, box=box.SIMPLE)
        table.add_column("field name", style="i")
        table.add_column("details", style="b red")

        for field, err in inv.items():
            table.add_row(field, err)

        return table

    def create_renderable(self, **config: Any) -> RenderableType:

        render_value_data = config.get("render_value_data", True)
        field_title = config.get("field_title", "field")
        value_title = config.get("value_title", "value")
        show_header = config.get("show_header", True)
        show_type = config.get("show_data_type", False)

        table = Table(show_lines=False, show_header=show_header, box=box.SIMPLE)
        table.add_column(field_title, style="b")
        if show_type:
            table.add_column("data_type")
        table.add_column(value_title, style="i")

        for field_name in self.field_names:

            value = self.get_value_obj(field_name=field_name)
            if render_value_data:
                rendered = value._data_registry.pretty_print_data(
                    value_id=value.value_id, target_type="terminal_renderable", **config
                )
            else:
                rendered = value.create_renderable(**config)

            if show_type:
                table.add_row(field_name, value.value_schema.type, rendered)
            else:
                table.add_row(field_name, rendered)

        return table


class ValueMapReadOnly(ValueMap):  # type: ignore

    _kiara_model_id = "instance.value_map.readonly"

    @classmethod
    def create_from_ids(cls, data_registry: "DataRegistry", **value_ids: uuid.UUID):

        values = {k: data_registry.get_value(v) for k, v in value_ids.items()}
        values_schema = {k: v.value_schema for k, v in values.items()}
        return ValueMapReadOnly.construct(
            value_items=values, values_schema=values_schema
        )

    value_items: Dict[str, Value] = Field(
        description="The values contained in this set."
    )

    def get_value_obj(self, field_name: str) -> Value:

        if field_name not in self.value_items.keys():
            raise KeyError(
                f"Field '{field_name}' not available in value set. Available fields: {', '.join(self.field_names)}"
            )
        return self.value_items[field_name]


class ValueMapWritable(ValueMap):  # type: ignore

    _kiara_model_id = "instance.value_map.writeable"

    @classmethod
    def create_from_schema(
        cls,
        kiara: "Kiara",
        schema: Mapping[str, ValueSchema],
        pedigree: ValuePedigree,
        unique_value_ids: bool = False,
    ) -> "ValueMapWritable":

        v = ValueMapWritable(
            values_schema=schema, pedigree=pedigree, unique_value_ids=unique_value_ids
        )
        v._kiara = kiara
        v._data_registry = kiara.data_registry
        return v

    value_items: Dict[str, Value] = Field(
        description="The values contained in this set.", default_factory=dict
    )
    pedigree: ValuePedigree = Field(
        description="The pedigree to add to all of the result values."
    )
    unique_value_ids: bool = Field(
        description="Whether this value map always creates new value(id)s, even when a dataset with matching hash is found.",
        default=False,
    )

    _values_uncommitted: Dict[str, Any] = PrivateAttr(default_factory=dict)
    _kiara: "Kiara" = PrivateAttr(default=None)
    _data_registry: "DataRegistry" = PrivateAttr(default=None)
    _auto_commit: bool = PrivateAttr(default=True)

    def get_value_obj(self, field_name: str) -> Value:
        """Retrieve the value object for the specified field.

        This class only creates the actual value object the first time it is requested, because there is a potential
        cost to assembling it, and it might not be needed ever.
        """

        if field_name not in self.values_schema.keys():
            raise Exception(
                f"Can't set data for field '{field_name}': field not valid, valid field names: {', '.join(self.field_names)}."
            )

        if field_name in self.value_items.keys():
            return self.value_items[field_name]
        elif field_name not in self._values_uncommitted.keys():
            raise Exception(
                f"Can't retrieve value for field '{field_name}': value not set (yet)."
            )

        schema = self.values_schema[field_name]
        value_data = self._values_uncommitted[field_name]
        if isinstance(value_data, Value):
            value = value_data
        elif isinstance(value_data, uuid.UUID):
            value = self._data_registry.get_value(value_data)
        else:
            value = self._data_registry.register_data(
                data=value_data,
                schema=schema,
                pedigree=self.pedigree,
                pedigree_output_name=field_name,
                reuse_existing=not self.unique_value_ids,
            )

        self._values_uncommitted.pop(field_name)
        self.value_items[field_name] = value
        return self.value_items[field_name]

    def sync_values(self):

        for field_name in self.field_names:
            self.get_value_obj(field_name)

        invalid = self.check_invalid()
        if invalid:
            if is_debug():
                import traceback

                traceback.print_stack()
            raise InvalidValuesException(invalid_values=invalid)

    def set_value(self, field_name: str, data: Any) -> None:
        """Set the value for the specified field."""

        if field_name not in self.field_names:
            raise Exception(
                f"Can't set data for field '{field_name}': field not valid, valid field names: {', '.join(self.field_names)}."
            )
        if self.value_items.get(field_name, False):
            raise Exception(
                f"Can't set data for field '{field_name}': field already committed."
            )
        if self._values_uncommitted.get(field_name, None) is not None:
            raise Exception(
                f"Can't set data for field '{field_name}': field already set."
            )

        self._values_uncommitted[field_name] = data
        if self._auto_commit:
            self.get_value_obj(field_name=field_name)


ValuePedigree.update_forward_refs()
ORPHAN = ValuePedigree(
    kiara_id=VOID_KIARA_ID, environments={}, module_type=NO_MODULE_TYPE, inputs={}
)
# GENESIS_PEDIGREE = None<|MERGE_RESOLUTION|>--- conflicted
+++ resolved
@@ -33,7 +33,6 @@
     Literal,
     Mapping,
     MutableMapping,
-    Union,
     Sequence,
     Set,
     Union,
@@ -809,11 +808,7 @@
     environment_hashes: Mapping[str, Mapping[str, str]] = Field(
         description="Hashes for the environments this value was created in."
     )
-<<<<<<< HEAD
-    environments: Optional[Mapping[str, Mapping[str, Any]]] = Field(
-=======
     enviroments: Union[Mapping[str, Mapping[str, Any]], None] = Field(
->>>>>>> dca2a04e
         description="Information about the environments this value was created in.",
         default=None,
     )
